--- conflicted
+++ resolved
@@ -1563,7 +1563,6 @@
             annual_return(factor_returns, period=period))
 
 
-<<<<<<< HEAD
 def beta_fragility_heuristic(returns, factor_returns):
     """
     Estimate fragility to drops in beta.
@@ -1883,10 +1882,7 @@
     return result
 
 
-def capture(returns, factor_returns, period=DAILY):
-=======
 def up_capture(returns, factor_returns, **kwargs):
->>>>>>> 4cb05080
     """
     Compute the capture ratio for periods when the benchmark return is positive
 
